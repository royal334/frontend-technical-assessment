Okay let me give you the instructions here that candidates will use
# Frontend Technical Assessment

## Getting Started instructions
1. Fork this repository and make a copy of it to your github account.
2. Ensure your forked repository is made public using your settings.
3. Review starter code and understand exisitng structure across the three branches `main`, `feature/drag-drop`, `feature/navigation`.
4. Complete the tasks below.

## Task Brief
This is a 48-hour technical assessment focusing on three main components. Basic scaffolding has been provided i.e. HTML structure with proper classes, basic CSS and JavaScript.

### Task 1
1. Checkout to the `feature/drag-drop` branch locally.
2. Under the main `html` tag do the following:
  - Main Objective here is to ensure that the **Drag and Drop** under the `main` section of the html code works as expected. To achieve this, do the following;
    - Improve CSS styling to reflect what is seen on the screen shot [Drag and Drop](https://drive.google.com/file/d/16l6xC55Bsopi_C9q7Rau28yvyTsyVLn6/view?usp=drive_link).
    - Ensure drag and drop functionality works (when someone clicks _item1_, _item2_ or _item3_ they can drag it and place it in the designated section as highlighted in the video) [Drag & Drop Functionality](https://drive.google.com/file/d/13UeM2nJfwKjcMUR8d6lsQsiPTSN38ykw/view?usp=drive_link)
    - Ensure animation is efficient (animations don't freeze)
    - NB: No external third party animation libraries are required.

  - Main objective here is to ensure that the **Blog List** under the `main` section of the html code works as expected by;
    - Ensuring the component looks like the video [Blog List Operations](https://drive.google.com/file/d/1PU_ezhq1s3onaMSJcOwRsoz8pdz4zC5f/view?usp=drive_link).
    - At every given render ensure 10 blogs from the external link are included: `https://frontend-blog-lyart.vercel.app/blogsData.json`.
    - Complete the functionality of the dropdown feature that filters blogs by Date, Reading Time and Category as seen in the video. [First Filter](https://drive.google.com/file/d/1PU_ezhq1s3onaMSJcOwRsoz8pdz4zC5f/view?usp=drive_link)
    - Complete the functionality of the second dropdown (in the middle of first dropdown and search box) that filters blogs by Writing, Gadgets, Startups as shown in the video.[Second Filter](https://drive.google.com/file/d/1PU_ezhq1s3onaMSJcOwRsoz8pdz4zC5f/view?usp=drive_link)
    - Complete the functionality of the keyword search functionality of the blogs via the title as also shown in the demo video. [Search](https://drive.google.com/file/d/1PU_ezhq1s3onaMSJcOwRsoz8pdz4zC5f/view?usp=drive_link)

  - Ensure the entire section looks stylistically like the solution [General Overview](https://drive.google.com/file/d/1KwMSwv47rR01mc3tRzGUtmBCWo9Byvfp/view?usp=drive_link).
  - Squash your commits to one, resolve any merge conflicts to your main branch, and commit your changes remotely to `feature/drag-drop`.

3. Checkout locally to `feature/navigation` branch.
4. Under the header `html` tag do the following;
  - Create a sticky navigation header that stays at the top while scrolling [Sticky Navigation](https://drive.google.com/file/d/1UHYS6FvD8NKVFf8JPK5RagTvJc0Tdx73/view?usp=drive_link)
  - When clicking navigation tabs, implement smooth scrolling for the components as highlighted in the video [Smooth Scroll](https://drive.google.com/file/d/1UHYS6FvD8NKVFf8JPK5RagTvJc0Tdx73/view?usp=drive_link)
  - Ensure when a particular html section is in view e.g. `Drag and Drop Section` the corresponding navigation tab linked to said section is highlited blue. Ref: [Dynamic Button Highlighting](https://drive.google.com/file/d/14aCqRu_OKDWSq1yeLPAOO5UTYUE4LusF/view?usp=drive_link).
  - Make the navigation header mobile responsive
  - Improve the header code to add accessibility via keyboard to ensure Keyboard navigation, ARIA attributes, Screen reader support, Focus management.

- Ensure the entire section looks stylistically like the solution [General Overview](https://drive.google.com/file/d/1KwMSwv47rR01mc3tRzGUtmBCWo9Byvfp/view?usp=drive_link).
- Squash your commits to one, resolve any merge conflicts to your main branch, and commit your changes remotely to `feature/navigation`.

### Task 2
1. Merge both `feature/navigation` and `feature/drag-drop` into `main`.

### Submission Instructions
1. Ensure your project repository is made public.
2. Amend the **README** file in the `main` branch to follow this format:

```md
## Implementation Summary
### Completed Features
- [List all completed features]

### Pending Items
- [List any incomplete features]

### Technical Challenges
- [Describe any blockers or issues encountered]

### AI Usage
- [List any AI tools used during your implementation]
```

3. Follow this submision link [Click here](https://forms.gle/1WPuqpcuaWnhaASAA) and provide your email address and the url link to your completed project repository.
4. **It is okay not to have the entire task brief finished by deadline.**


## Code Guidelines
- Use ES2015+ features appropriately
- Add JSDoc comments for methods
- Handle errors gracefully

## Evaluation Criteria
- Code quality and organization
- Feature completeness
- Responsive design implementation
- Documentation quality
<<<<<<< HEAD
 
=======
  
>>>>>>> 9b79accf
<|MERGE_RESOLUTION|>--- conflicted
+++ resolved
@@ -76,8 +76,4 @@
 - Feature completeness
 - Responsive design implementation
 - Documentation quality
-<<<<<<< HEAD
- 
-=======
-  
->>>>>>> 9b79accf
+  