--- conflicted
+++ resolved
@@ -1,8 +1,8 @@
 import { Navigation } from './navigation.js';
 
 document.addEventListener('DOMContentLoaded', () => {
-<<<<<<< HEAD
-    // Initialize your components
+    // Initialize Navigation only on this branch
+    new Navigation();
 });
 
 import { DragDrop } from './dragDrop.js';
@@ -22,8 +22,4 @@
         const blogList = new BlogList(blogListContainer);
         blogList.init();
     }
-=======
-    // Initialize Navigation only on this branch
-    new Navigation();
->>>>>>> a76d8d99
 });