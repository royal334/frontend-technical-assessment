/* Base Variables */
:root {
    --primary-color: #2c3e50;
    --secondary-color: #3498db;
<<<<<<< HEAD
    --border-color: #e0e0e0;
    --drop-zone-bg: #f8f8f8;
    --accent-color: #e74c3c;
    --text-color: #333333;
    --border-color: #dddddd;
    --spacing: 16px;
    
    /* Breakpoint Variables */
    --mobile: 480px;
    --tablet: 768px;
    --desktop: 1024px;
    --large-desktop: 1200px;
=======
    --header-height: 60px;
    --header-bg: #ffffff;
    --header-shadow: 0 2px 4px rgba(0,0,0,0.1);
>>>>>>> a76d8d99
}

/* Basic Reset */
* {
    margin: 0;
    padding: 20px;
    font-family: system-ui, -apple-system, sans-serif;
<<<<<<< HEAD
    background-color: #ffffff;
}

.content-section {
    max-width: 800px;
    margin: 0 auto;
    padding: 20px;
}

/* Blog List Styles */
.blog-list-container {
    margin-top: 20px;
    border: #e0e0e0 solid 2px;
    border-radius: 12px;
    padding: 1rem;
}

.blog-controls {
    display: flex;
    gap: 12px;
    margin-bottom: 24px;
    align-items: center;
}

.sort-select,
.filter-select {
    padding: 8px 12px;
    border: 1px solid var(--border-color);
    border-radius: 4px;
    background-color: white;
    font-size: 14px;
    min-width: 120px;
    cursor: pointer;
}

.search-input {
    flex: 1;
    padding: 8px 12px;
    border: 1px solid var(--border-color);
    border-radius: 4px;
    font-size: 14px;
}

.content-section h2 {
    text-align: center;
    margin-bottom: 30px;
    color: var(--primary-color);
}

.blog-item {
    background: white;
    border: 1px solid var(--border-color);
    border-radius: 8px;
    padding: 16px;
    margin-bottom: 16px;
    transition: box-shadow 0.2s ease;
    display: flex;
    gap: 20px;
}

.blog-item:hover {
    box-shadow: 0 2px 8px rgba(0,0,0,0.1);
}

.blog-image-container {
    flex: 0 0 100px;
}

.blog-image {
    width: 100px;
    height: 100px;
    object-fit: cover;
    border-radius: 4px;
}

.blog-content {
    flex: 1;
}

.blog-header {
    display: flex;
    justify-content: space-between;
    align-items: flex-start;
    margin-bottom: 12px;
}

.blog-title {
    margin: 0;
    font-size: 18px;
    color: var(--primary-color);
    font-weight: 600;
    flex: 1;
    padding-right: 16px;
}

.blog-meta {
    display: flex;
    gap: 16px;
    margin-bottom: 12px;
    font-size: 14px;
    color: #666;
}

.blog-author,
.blog-date,
.blog-reading-time {
    display: flex;
    align-items: center;
}

.blog-reading-time::after {
    content: " min read";
}

.blog-excerpt {
    color: #444;
    font-size: 14px;
    line-height: 1.5;
    margin: 0;
    margin-bottom: 16px;
}

.blog-tags {
    display: flex;
    gap: 8px;
    flex-wrap: wrap;
}

.tag {
    font-size: 12px;
    color: white;
    background-color: var(--secondary-color);
    padding: 4px 8px;
    border-radius: 12px;
}

.loading-indicator {
    text-align: center;
    padding: 20px;
    color: var(--secondary-color);
}

.error-container {
    color: #e74c3c;
    padding: 16px;
    border: 1px solid #e74c3c;
    border-radius: 4px;
    margin-bottom: 16px;
}

.hidden {
    display: none;
}

.no-results {
    text-align: center;
    color: #666;
    padding: 32px;
    font-style: italic;
}

.drag-drop-container {
    display: flex;
    flex-direction: column;
    border: gray solid 2px;
    gap: 20px;
    margin-top: 20px;
    padding: 20px;
    border-radius: 12px;
}

.draggable-list {
    display: flex;
    flex-direction: column;
    border: gray solid 2px;
    border-radius: 12px;
    padding: 20px;
    gap: 10px;
}

.draggable-item {
    background: white;
    border: 1px solid var(--border-color);
    border-radius: 4px;
    padding: 15px;
    cursor: move;
    user-select: none;
    display: flex;
    align-items: center;
    justify-content: space-between;
    transition: all 0.2s ease;
}

.draggable-item:hover {
    box-shadow: 0 2px 5px rgba(0,0,0,0.1);
}

.draggable-item.dragging {
    opacity: 0.5;
    transform: scale(0.95);
}

.item-content {
    font-size: 16px;
    color: var(--primary-color);
}

.drop-zones {
    flex: 2;
    display: grid;
    grid-template-columns: repeat(2, 1fr);
    gap: 20px;
}

.drop-zone {
    height: 200px;
    border: 2px dashed var(--border-color);
    border-radius: 8px;
    background-color: var(--drop-zone-bg);
    display: flex;
    align-items: center;
    justify-content: center;
    transition: background-color 0.2s ease, border-color 0.2s ease;
}

.drop-zone.drag-over {
    background-color: rgba(52, 152, 219, 0.1);
    border-color: var(--secondary-color);
}

.drop-zone-label {
    color: #999;
    font-size: 14px;
=======
    padding-top: var(--header-height);
}

/* Header and Navigation Styles */
header {
    position: fixed;
    top: 0;
    left: 0;
    right: 0;
    height: var(--header-height);
    background-color: var(--primary-color);
    transition: box-shadow 0.3s ease;
    z-index: 1000;
}

header.sticky {
    box-shadow: var(--header-shadow);
}

.nav {
    max-width: 1200px;
    height: 100%;
    margin: 0 auto;
    padding: 0 20px;
    display: flex;
    justify-content: space-between;
    align-items: center;

}

.nav-toggle {
    display: none;
    background: none;
    border: none;
    padding: 10px;
    cursor: pointer;
    position: relative;
    z-index: 2;
}

.hamburger {
    display: block;
    width: 24px;
    height: 2px;
    background: var(--primary-color);
    position: relative;
    transition: background 0.3s ease;
}

.hamburger::before,
.hamburger::after {
    content: '';
    position: absolute;
    left: 0;
    width: 100%;
    height: 2px;
    background: var(--primary-color);
    transition: transform 0.3s ease;
}

.hamburger::before {
    top: -6px;
}

.hamburger::after {
    bottom: -6px;
}

[aria-expanded="true"] .hamburger {
    background: transparent;
}

[aria-expanded="true"] .hamburger::before {
    transform: rotate(45deg);
    top: 0;
}

[aria-expanded="true"] .hamburger::after {
    transform: rotate(-45deg);
    bottom: 0;
}

.nav-list {
    display: flex;
    justify-content: space-between;
    list-style: none;
    margin: 0;
    padding: 0;
    gap: 20px;
    width: 100%;
}

.nav-link {
    color: var(--header-bg);
    text-decoration: none;
    padding: 8px 12px;
    border-radius: 4px;
    transition: all 0.2s ease;
    font-weight: 700;
}

.nav-link:hover {
    background-color: rgba(52, 152, 219, 0.1);
}

.nav-link:focus {
    background-color: var(--secondary-color);
}

/* Accessibility Styles */
.visually-hidden {
    position: absolute;
    width: 1px;
    height: 1px;
    padding: 0;
    margin: -1px;
    overflow: hidden;
    clip: rect(0, 0, 0, 0);
    border: 0;
}

/* Focus styles for keyboard navigation */
:focus-visible {
    outline: 2px solid var(--secondary-color);
    outline-offset: 2px;
}

/* Skip link for keyboard users */
.skip-link {
    position: absolute;
    top: -40px;
    left: 0;
    padding: 8px;
    background-color: var(--secondary-color);
    color: white;
    z-index: 1001;
    transition: top 0.2s ease;
}

.skip-link:focus {
    top: 0;
}

/* Mobile Navigation Styles */
@media (max-width: 767px) {

    header{
        background-color: var(--header-bg);
    }

    .nav-toggle {
        display: block;
    }

    .nav-list {
        position: fixed;
        top: var(--header-height);
        left: 0;
        right: 0;
        background: var(--header-bg);
        flex-direction: column;
        padding: 20px;
        gap: 10px;
        box-shadow: var(--header-shadow);
        transform: translateY(-100%);
        opacity: 0;
        visibility: hidden;
        transition: all 0.3s ease;
        background-color: gray;
    }

    .nav-list--visible {
        transform: translateY(0);
        opacity: 1;
        visibility: visible;
    }

    .nav-link {
        display: block;
        padding: 12px;
        text-align: center;
    }
}

h1{
    color: var(--primary-color);
    font-size: clamp(2rem, 5vw, 3rem);
}

h1, p{
    text-align: center;
}

p{
    color: var(--primary-color);
    font-size: clamp(1rem, 2.5vw, 1.5rem);
}

div {
    border: #2c3e50 solid 2px;
    border-radius: 10px;
    padding: 0.5rem 1rem;
    width: fit-content;
    margin: 0 auto;
>>>>>>> a76d8d99
}<|MERGE_RESOLUTION|>--- conflicted
+++ resolved
@@ -2,24 +2,9 @@
 :root {
     --primary-color: #2c3e50;
     --secondary-color: #3498db;
-<<<<<<< HEAD
-    --border-color: #e0e0e0;
-    --drop-zone-bg: #f8f8f8;
-    --accent-color: #e74c3c;
-    --text-color: #333333;
-    --border-color: #dddddd;
-    --spacing: 16px;
-    
-    /* Breakpoint Variables */
-    --mobile: 480px;
-    --tablet: 768px;
-    --desktop: 1024px;
-    --large-desktop: 1200px;
-=======
     --header-height: 60px;
     --header-bg: #ffffff;
     --header-shadow: 0 2px 4px rgba(0,0,0,0.1);
->>>>>>> a76d8d99
 }
 
 /* Basic Reset */
@@ -27,241 +12,6 @@
     margin: 0;
     padding: 20px;
     font-family: system-ui, -apple-system, sans-serif;
-<<<<<<< HEAD
-    background-color: #ffffff;
-}
-
-.content-section {
-    max-width: 800px;
-    margin: 0 auto;
-    padding: 20px;
-}
-
-/* Blog List Styles */
-.blog-list-container {
-    margin-top: 20px;
-    border: #e0e0e0 solid 2px;
-    border-radius: 12px;
-    padding: 1rem;
-}
-
-.blog-controls {
-    display: flex;
-    gap: 12px;
-    margin-bottom: 24px;
-    align-items: center;
-}
-
-.sort-select,
-.filter-select {
-    padding: 8px 12px;
-    border: 1px solid var(--border-color);
-    border-radius: 4px;
-    background-color: white;
-    font-size: 14px;
-    min-width: 120px;
-    cursor: pointer;
-}
-
-.search-input {
-    flex: 1;
-    padding: 8px 12px;
-    border: 1px solid var(--border-color);
-    border-radius: 4px;
-    font-size: 14px;
-}
-
-.content-section h2 {
-    text-align: center;
-    margin-bottom: 30px;
-    color: var(--primary-color);
-}
-
-.blog-item {
-    background: white;
-    border: 1px solid var(--border-color);
-    border-radius: 8px;
-    padding: 16px;
-    margin-bottom: 16px;
-    transition: box-shadow 0.2s ease;
-    display: flex;
-    gap: 20px;
-}
-
-.blog-item:hover {
-    box-shadow: 0 2px 8px rgba(0,0,0,0.1);
-}
-
-.blog-image-container {
-    flex: 0 0 100px;
-}
-
-.blog-image {
-    width: 100px;
-    height: 100px;
-    object-fit: cover;
-    border-radius: 4px;
-}
-
-.blog-content {
-    flex: 1;
-}
-
-.blog-header {
-    display: flex;
-    justify-content: space-between;
-    align-items: flex-start;
-    margin-bottom: 12px;
-}
-
-.blog-title {
-    margin: 0;
-    font-size: 18px;
-    color: var(--primary-color);
-    font-weight: 600;
-    flex: 1;
-    padding-right: 16px;
-}
-
-.blog-meta {
-    display: flex;
-    gap: 16px;
-    margin-bottom: 12px;
-    font-size: 14px;
-    color: #666;
-}
-
-.blog-author,
-.blog-date,
-.blog-reading-time {
-    display: flex;
-    align-items: center;
-}
-
-.blog-reading-time::after {
-    content: " min read";
-}
-
-.blog-excerpt {
-    color: #444;
-    font-size: 14px;
-    line-height: 1.5;
-    margin: 0;
-    margin-bottom: 16px;
-}
-
-.blog-tags {
-    display: flex;
-    gap: 8px;
-    flex-wrap: wrap;
-}
-
-.tag {
-    font-size: 12px;
-    color: white;
-    background-color: var(--secondary-color);
-    padding: 4px 8px;
-    border-radius: 12px;
-}
-
-.loading-indicator {
-    text-align: center;
-    padding: 20px;
-    color: var(--secondary-color);
-}
-
-.error-container {
-    color: #e74c3c;
-    padding: 16px;
-    border: 1px solid #e74c3c;
-    border-radius: 4px;
-    margin-bottom: 16px;
-}
-
-.hidden {
-    display: none;
-}
-
-.no-results {
-    text-align: center;
-    color: #666;
-    padding: 32px;
-    font-style: italic;
-}
-
-.drag-drop-container {
-    display: flex;
-    flex-direction: column;
-    border: gray solid 2px;
-    gap: 20px;
-    margin-top: 20px;
-    padding: 20px;
-    border-radius: 12px;
-}
-
-.draggable-list {
-    display: flex;
-    flex-direction: column;
-    border: gray solid 2px;
-    border-radius: 12px;
-    padding: 20px;
-    gap: 10px;
-}
-
-.draggable-item {
-    background: white;
-    border: 1px solid var(--border-color);
-    border-radius: 4px;
-    padding: 15px;
-    cursor: move;
-    user-select: none;
-    display: flex;
-    align-items: center;
-    justify-content: space-between;
-    transition: all 0.2s ease;
-}
-
-.draggable-item:hover {
-    box-shadow: 0 2px 5px rgba(0,0,0,0.1);
-}
-
-.draggable-item.dragging {
-    opacity: 0.5;
-    transform: scale(0.95);
-}
-
-.item-content {
-    font-size: 16px;
-    color: var(--primary-color);
-}
-
-.drop-zones {
-    flex: 2;
-    display: grid;
-    grid-template-columns: repeat(2, 1fr);
-    gap: 20px;
-}
-
-.drop-zone {
-    height: 200px;
-    border: 2px dashed var(--border-color);
-    border-radius: 8px;
-    background-color: var(--drop-zone-bg);
-    display: flex;
-    align-items: center;
-    justify-content: center;
-    transition: background-color 0.2s ease, border-color 0.2s ease;
-}
-
-.drop-zone.drag-over {
-    background-color: rgba(52, 152, 219, 0.1);
-    border-color: var(--secondary-color);
-}
-
-.drop-zone-label {
-    color: #999;
-    font-size: 14px;
-=======
     padding-top: var(--header-height);
 }
 
@@ -466,5 +216,236 @@
     padding: 0.5rem 1rem;
     width: fit-content;
     margin: 0 auto;
->>>>>>> a76d8d99
+}
+
+.content-section {
+    max-width: 800px;
+    margin: 0 auto;
+    padding: 20px;
+}
+
+/* Blog List Styles */
+.blog-list-container {
+    margin-top: 20px;
+    border: #e0e0e0 solid 2px;
+    border-radius: 12px;
+    padding: 1rem;
+}
+
+.blog-controls {
+    display: flex;
+    gap: 12px;
+    margin-bottom: 24px;
+    align-items: center;
+}
+
+.sort-select,
+.filter-select {
+    padding: 8px 12px;
+    border: 1px solid var(--border-color);
+    border-radius: 4px;
+    background-color: white;
+    font-size: 14px;
+    min-width: 120px;
+    cursor: pointer;
+}
+
+.search-input {
+    flex: 1;
+    padding: 8px 12px;
+    border: 1px solid var(--border-color);
+    border-radius: 4px;
+    font-size: 14px;
+}
+
+.content-section h2 {
+    text-align: center;
+    margin-bottom: 30px;
+    color: var(--primary-color);
+}
+
+.blog-item {
+    background: white;
+    border: 1px solid var(--border-color);
+    border-radius: 8px;
+    padding: 16px;
+    margin-bottom: 16px;
+    transition: box-shadow 0.2s ease;
+    display: flex;
+    gap: 20px;
+}
+
+.blog-item:hover {
+    box-shadow: 0 2px 8px rgba(0,0,0,0.1);
+}
+
+.blog-image-container {
+    flex: 0 0 100px;
+}
+
+.blog-image {
+    width: 100px;
+    height: 100px;
+    object-fit: cover;
+    border-radius: 4px;
+}
+
+.blog-content {
+    flex: 1;
+}
+
+.blog-header {
+    display: flex;
+    justify-content: space-between;
+    align-items: flex-start;
+    margin-bottom: 12px;
+}
+
+.blog-title {
+    margin: 0;
+    font-size: 18px;
+    color: var(--primary-color);
+    font-weight: 600;
+    flex: 1;
+    padding-right: 16px;
+}
+
+.blog-meta {
+    display: flex;
+    gap: 16px;
+    margin-bottom: 12px;
+    font-size: 14px;
+    color: #666;
+}
+
+.blog-author,
+.blog-date,
+.blog-reading-time {
+    display: flex;
+    align-items: center;
+}
+
+.blog-reading-time::after {
+    content: " min read";
+}
+
+.blog-excerpt {
+    color: #444;
+    font-size: 14px;
+    line-height: 1.5;
+    margin: 0;
+    margin-bottom: 16px;
+}
+
+.blog-tags {
+    display: flex;
+    gap: 8px;
+    flex-wrap: wrap;
+}
+
+.tag {
+    font-size: 12px;
+    color: white;
+    background-color: var(--secondary-color);
+    padding: 4px 8px;
+    border-radius: 12px;
+}
+
+.loading-indicator {
+    text-align: center;
+    padding: 20px;
+    color: var(--secondary-color);
+}
+
+.error-container {
+    color: #e74c3c;
+    padding: 16px;
+    border: 1px solid #e74c3c;
+    border-radius: 4px;
+    margin-bottom: 16px;
+}
+
+.hidden {
+    display: none;
+}
+
+.no-results {
+    text-align: center;
+    color: #666;
+    padding: 32px;
+    font-style: italic;
+}
+
+.drag-drop-container {
+    display: flex;
+    flex-direction: column;
+    border: gray solid 2px;
+    gap: 20px;
+    margin-top: 20px;
+    padding: 20px;
+    border-radius: 12px;
+}
+
+.draggable-list {
+    display: flex;
+    flex-direction: column;
+    border: gray solid 2px;
+    border-radius: 12px;
+    padding: 20px;
+    gap: 10px;
+}
+
+.draggable-item {
+    background: white;
+    border: 1px solid var(--border-color);
+    border-radius: 4px;
+    padding: 15px;
+    cursor: move;
+    user-select: none;
+    display: flex;
+    align-items: center;
+    justify-content: space-between;
+    transition: all 0.2s ease;
+}
+
+.draggable-item:hover {
+    box-shadow: 0 2px 5px rgba(0,0,0,0.1);
+}
+
+.draggable-item.dragging {
+    opacity: 0.5;
+    transform: scale(0.95);
+}
+
+.item-content {
+    font-size: 16px;
+    color: var(--primary-color);
+}
+
+.drop-zones {
+    flex: 2;
+    display: grid;
+    grid-template-columns: repeat(2, 1fr);
+    gap: 20px;
+}
+
+.drop-zone {
+    height: 200px;
+    border: 2px dashed var(--border-color);
+    border-radius: 8px;
+    background-color: var(--drop-zone-bg);
+    display: flex;
+    align-items: center;
+    justify-content: center;
+    transition: background-color 0.2s ease, border-color 0.2s ease;
+}
+
+.drop-zone.drag-over {
+    background-color: rgba(52, 152, 219, 0.1);
+    border-color: var(--secondary-color);
+}
+
+.drop-zone-label {
+    color: #999;
+    font-size: 14px;
 }